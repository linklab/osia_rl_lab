--- conflicted
+++ resolved
@@ -336,11 +336,6 @@
         "episode_reward_avg_solved": 5000,                  # 훈련 종료를 위한 테스트 에피소드 리워드의 Average
         # "episode_reward_avg_solved": 9000,  # 훈련 종료를 위한 테스트 에피소드 리워드의 Average
         # "episode_reward_avg_solved": -150,                  # 훈련 종료를 위한 테스트 에피소드 리워드의 Average
-<<<<<<< HEAD
-=======
-        "episode_reward_avg_solved": 5000,                  # 훈련 종료를 위한 테스트 에피소드 리워드의 Average
-        # "episode_reward_avg_solved": 9000,  # 훈련 종료를 위한 테스트 에피소드 리워드의 Average
->>>>>>> 4c7792ea
         "learning_starts": 5000,                            # 충분한 경험 데이터 수집
         "automatic_entropy_tuning": True                    # Alpha Auto Tuning
     }
